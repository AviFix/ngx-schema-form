--- conflicted
+++ resolved
@@ -94,10 +94,7 @@
       }
       SchemaPreprocessor.preprocess(this.schema);
       this.rootProperty = this.formPropertyFactory.createProperty(this.schema);
-<<<<<<< HEAD
-      this.rootProperty.valueChanges.subscribe(value => { this.onChange.emit({value: value}); });
-      this.rootProperty.errorsChanges.subscribe(value => { this.onErrorsChange.emit({value: value})});
-=======
+
       this.rootProperty.valueChanges.subscribe(value => {
         this.onChange.emit({value: value});
       });
@@ -105,7 +102,6 @@
         this.onErrorChange.emit({value: value});
         this.isValid.emit(!(value && value.length));
       });
->>>>>>> 044a2ee0
     }
 
     if (this.schema && (changes.model || changes.schema )) {
