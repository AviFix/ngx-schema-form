--- conflicted
+++ resolved
@@ -30,11 +30,7 @@
 	}
 
 	getFieldType(type: string): any{
-<<<<<<< HEAD
-		if(this.fieldTypes.hasOwnProperty(type)){
-=======
 		if(this.hasFieldType(type)){
->>>>>>> e8a18442
 			return this.fieldTypes[type];
 		}
 		return this.defaultFieldType;
