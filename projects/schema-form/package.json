{
  "name": "ngx-schema-form",
  "version": "2.2.1",
  "repository": {
    "type": "git",
    "url": "git+https://github.com/makinacorpus/ngx-schema-form"
  },
  "keywords": [
    "angular",
    "angular 6",
    "schema",
    "form",
    "schema form"
  ],
  "license": "MIT",
  "bugs": {
    "url": "https://github.com/makinacorpus/ngx-schema-form/issues"
  },
  "contributors": [
    "Frank Bessou <fbessou@free.fr>",
    "Eric Brehault <ebrehault@gmail.com>",
    "Simon Bats <contact@simonbats.com>",
    "Gabor Pankotay <gabor.pankotay@swicon.hu>",
    "Juan Manuel Verges",
    "Daniele Pecora <daniele.pecora@googlemail.com>"
  ],
  "dependencies": {
<<<<<<< HEAD
    "z-schema": "^3.17.0"
  },
  "peerDependencies": {
    "@angular/common": "^7.0.3",
    "@angular/core": "^7.0.3",
    "@angular/forms": "^7.0.3",
    "@angular/http": "^7.0.3",
    "@angular/platform-browser": "^7.0.3",
    "body-parser": "^1.18.3",
    "rxjs": "^6.3.3",
    "typescript": "2.3.4",
    "zone.js": "^0.8.26"
=======
    "z-schema": "^3.17.0"    
  },
  "peerDependencies": {
    "@angular/common": "^6.0.0",
    "@angular/core": "^6.0.0",
    "@angular/forms": "^6.0.0",
    "@angular/http": "^6.0.0",
    "@angular/platform-browser": "^6.0.0",
    "core-js": "^2.4.1",
    "rxjs": "^6.2.0",
    "typescript": "^2.3.4",
    "zone.js": "^0.8.4"
>>>>>>> 88b9b239
  }
}<|MERGE_RESOLUTION|>--- conflicted
+++ resolved
@@ -25,7 +25,6 @@
     "Daniele Pecora <daniele.pecora@googlemail.com>"
   ],
   "dependencies": {
-<<<<<<< HEAD
     "z-schema": "^3.17.0"
   },
   "peerDependencies": {
@@ -36,21 +35,7 @@
     "@angular/platform-browser": "^7.0.3",
     "body-parser": "^1.18.3",
     "rxjs": "^6.3.3",
-    "typescript": "2.3.4",
+    "typescript": "^2.3.4",
     "zone.js": "^0.8.26"
-=======
-    "z-schema": "^3.17.0"    
-  },
-  "peerDependencies": {
-    "@angular/common": "^6.0.0",
-    "@angular/core": "^6.0.0",
-    "@angular/forms": "^6.0.0",
-    "@angular/http": "^6.0.0",
-    "@angular/platform-browser": "^6.0.0",
-    "core-js": "^2.4.1",
-    "rxjs": "^6.2.0",
-    "typescript": "^2.3.4",
-    "zone.js": "^0.8.4"
->>>>>>> 88b9b239
   }
 }